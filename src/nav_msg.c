/*
 * Copyright (C) 2010 Swift Navigation Inc.
 * Contact: Henry Hallam <henry@swift-nav.com>
 *
 * This source is subject to the license found in the file 'LICENSE' which must
 * be be distributed together with this source. All other rights reserved.
 *
 * THIS CODE AND INFORMATION IS PROVIDED "AS IS" WITHOUT WARRANTY OF ANY KIND,
 * EITHER EXPRESSED OR IMPLIED, INCLUDING BUT NOT LIMITED TO THE IMPLIED
 * WARRANTIES OF MERCHANTABILITY AND/OR FITNESS FOR A PARTICULAR PURPOSE.
 */

#include <stdio.h>
#include <string.h>
#include <stdlib.h>
#include <math.h>

#include "logging.h"
#include "constants.h"
#include "bits.h"
#include "nav_msg.h"

/* Approx number of nav bit edges needed to accept bit sync for a
   strong signal (sync will take longer on a weak signal) */
#define BITSYNC_THRES 22

static void l1_nav_msg_init(l1_nav_msg_t *n)
{
  /* Initialize the necessary parts of the nav message state structure. */
  memset(n, 0, sizeof(l1_nav_msg_t));
  n->bit_phase_ref = BITSYNC_UNSYNCED;
  n->next_subframe_id = 1;
  n->bit_polarity = BIT_POLARITY_UNKNOWN;
}

static void sbas_nav_msg_init(sbas_nav_msg_t *n)
{
  /* Initialize the necessary parts of the nav message state structure. */
  memset(n, 0, sizeof(sbas_nav_msg_t));
  n->bit_phase = n->bit_phase_ref = 42;
  n->bit_polarity = BIT_POLARITY_UNKNOWN;
}

void nav_msg_init(nav_msg_t *n)
{
  if (n->l1_nav_msg != NULL) {
    l1_nav_msg_init(n->l1_nav_msg);
  } else {
    sbas_nav_msg_init(n->sbas_nav_msg);
  }
}

static u32 extract_word(l1_nav_msg_t *n, u16 bit_index, u8 n_bits, u8 invert)
{
  /* Extract a word of n_bits length (n_bits <= 32) at position bit_index into
   * the subframe. Takes account of the offset stored in n, and the circular
   * nature of the n->subframe_bits buffer. */

  /* Offset for the start of the subframe in the buffer. */
  if (n->subframe_start_index) {
    if (n->subframe_start_index > 0)
      bit_index += n->subframe_start_index; /* Standard. */
    else {
      bit_index -= n->subframe_start_index; /* Bits are inverse! */
      invert = !invert;
    }

    bit_index--;
  }

  /* Wrap if necessary. */
  if (bit_index > L1_NAV_MSG_SUBFRAME_BITS_LEN*32)
    bit_index -= L1_NAV_MSG_SUBFRAME_BITS_LEN*32;

  u8 bix_hi = bit_index >> 5;
  u8 bix_lo = bit_index & 0x1F;
  u32 word = n->subframe_bits[bix_hi] << bix_lo;

  if (bix_lo) {
    bix_hi++;
    if (bix_hi == L1_NAV_MSG_SUBFRAME_BITS_LEN)
      bix_hi = 0;
    word |=  n->subframe_bits[bix_hi] >> (32 - bix_lo);
  }

  if (invert)
    word = ~word;

  return word >> (32 - n_bits);
}


/* TODO: Bit synchronization that can operate with multi-ms integration times
   e.g. http://www.thinkmind.org/download.php?articleid=spacomm_2013_2_30_30070
 */
static void l1_update_bit_sync(l1_nav_msg_t *n, s32 corr_prompt_real)
{
  /* On 20th call:
     bit_phase = 0
     bitsync_count = 20
     bit_integrate holds sum of first 20 correlations
     bitsync_histogram is all zeros
     bitsync_prev_corr[0]=0, others hold previous correlations ([1] = first)
     In this function:
       bitsync_prev_corr[0] <= corr_prompt_real (20th correlation)
       bitsync_histogram[0] <= sum of corrs [0..19]
     On 21st call:
     bit_phase = 1
     bit_integrate holds sum of corrs [0..20]
       bit_integrate -= bitsync_prev_corr[1]
         bit_integrate now holds sum of corrs [1..20]
       bitsync_histogram[1] <= bit_integrate
     ...
     On 39th call:
     bit_phase = 19
00 01 02 03 04 05 06 07 08 09 10 11 12 13 14 15 16 17 18 19 20 21 22 23 24 25 26 27 28 29 30 31 32 33 34 35 36 37 38 39 40
____bit_integrate is sum of these after 20th call__________
                                                         __________________after 39th call__________________________

       after subtraction, bit_integrate holds sum of corrs [19..38]
       bitsync_histogram[19] <= bit_integrate. Now fully populated.
       Suppose first correlation happened to be first ms of a nav bit
        then max_i = bit_phase_ref = 0.
  */

  /* Maintain a rolling sum of the 20 most recent correlations in
     bit_integrate */
  n->bit_integrate -= n->bitsync_prev_corr[n->bit_phase];
  n->bitsync_prev_corr[n->bit_phase] = corr_prompt_real;
  if (n->bitsync_count < 20) {
    n->bitsync_count++;
    return;  /* That rolling accumulator is not valid yet */
  }

  /* Add the accumulator to the histogram for the relevant phase */
  n->bitsync_histogram[(n->bit_phase) % 20] += abs(n->bit_integrate);

  if (n->bit_phase == 20 - 1) {
    /* Histogram is valid.  Find the two highest values. */
    u32 max = 0, next_best = 0;
    u32 max_prev_corr = 0;
    u8 max_i = 0;
    for (u8 i = 0; i < 20; i++) {
      u32 v = n->bitsync_histogram[i];
      if (v > max) {
        next_best = max;
        max = v;
        max_i = i;
      } else if (v > next_best) {
        next_best = v;
      }
      /* Also find the highest value from the last 20 correlations.
         We'll use this to normalize the threshold score. */
      v = abs(n->bitsync_prev_corr[i]);
      if (v > max_prev_corr)
        max_prev_corr = v;
    }
    /* Form score from difference between the best and the second-best */
    if (max - next_best > BITSYNC_THRES * 2 * max_prev_corr) {
      /* We are synchronized! */
      n->bit_phase_ref = max_i;
      /* TODO: Subtract necessary older prev_corrs from bit_integrate to
         ensure it will be correct for the upcoming first dump */
    }
  }
}

<<<<<<< HEAD
static s32 sbas_nav_msg_update(sbas_nav_msg_t *n, s32 corr_prompt_real)
{
  /*
  *Dump the nav bit, i.e. determine the sign of the correlation over the
  *nav bit period.
  */
  bool bit_val = corr_prompt_real > 0;
=======
static void sbas_update_bit_sync(sbas_nav_msg_t *n, s32 corr_prompt_real)
{
  (void)corr_prompt_real;
  n->bitsync_histogram[n->bit_phase] = n->bit_integrate;
  if (n->bitsync_count < 2) {
    n->bitsync_count++;
    return;  /* That rolling accumulator is not valid yet */
  }

  if (n->bitsync_histogram[0] > n->bitsync_histogram[1]) {
    n->bit_phase_ref = 0;
  } else {
    n->bit_phase_ref = 1;
  }
}

static s32 sbas_nav_msg_update(sbas_nav_msg_t *n, s32 corr_prompt_real, u8 ms)
{

  n->bit_phase += ms;
  n->bit_phase %= 2;
  n->bit_integrate += corr_prompt_real;
  /* Do we have bit phase lock yet? (Do we know which of the 20 possible PRN
   * offsets corresponds to the nav bit edges?) */
  if (n->bit_phase_ref == BITSYNC_UNSYNCED)
    sbas_update_bit_sync(n, corr_prompt_real);

  if (n->bit_phase != n->bit_phase_ref) {
    /* Either we don't have bit phase lock, or this particular
       integration is not aligned to a nav bit boundary. */
    return TOW_INVALID;
  }

   /*
    *Dump the nav bit, i.e. determine the sign of the correlation over the
    *nav bit period.
    */
  bool bit_val = n->bit_integrate > 0;
  /* Zero the accumulator for the next nav bit. */
  n->bit_integrate = 0;
>>>>>>> 4e9d0648

  if (n->symbol_count < SBAS_NAVFLEN) {
    if (bit_val) {
      n->symbols[n->symbol_count++] = '1';
    } else {
      n->symbols[n->symbol_count++] = '0';
    }
  }

  return TOW_INVALID;
}


/** Navigation message decoding update.
 * Called once per tracking loop update. Performs the necessary steps to
 * recover the nav bit clock, store the nav bits and decode them.
 *
 * Also extracts and returns the GPS time of week each time a new subframe is
 * received.
 *
 * \param n Nav message decode state struct
 * \param corr_prompt_real In-phase prompt correlation from tracking loop
 * \param ms Number of milliseconds integration performed in the correlation
 *
 * \return The GPS time of week in milliseconds of the current code phase
 *         rollover, or `TOW_INVALID` (-1) if unknown
 */
static s32 l1_nav_msg_update(l1_nav_msg_t *n, s32 corr_prompt_real, u8 ms)
{
  s32 TOW_ms = TOW_INVALID;

  n->bit_phase += ms;
  n->bit_phase %= 20;
  n->bit_integrate += corr_prompt_real;
  /* Do we have bit phase lock yet? (Do we know which of the 20 possible PRN
   * offsets corresponds to the nav bit edges?) */
  if (n->bit_phase_ref == BITSYNC_UNSYNCED)
    l1_update_bit_sync(n, corr_prompt_real);

  if (n->bit_phase != n->bit_phase_ref) {
    /* Either we don't have bit phase lock, or this particular
       integration is not aligned to a nav bit boundary. */
    return TOW_INVALID;
  }

  /* Dump the nav bit, i.e. determine the sign of the correlation over the
   * nav bit period. */
  bool bit_val = n->bit_integrate > 0;
  /* Zero the accumulator for the next nav bit. */
  n->bit_integrate = 0;

  /* The following is offset by 27 to allow the handover word to be
   * overwritten.  This is not a problem as it's handled below and
   * isn't needed by the ephemeris decoder.
   */
  u16 last_subframe_bit_index = ABS(n->subframe_start_index) + 27;
  last_subframe_bit_index %= L1_NAV_MSG_SUBFRAME_BITS_LEN * 32;
  if (n->subframe_start_index &&
      (n->subframe_bit_index == last_subframe_bit_index)) {
    /* Subframe buffer is full: the nav message decoder has missed it's
     * deadline.  Clobbering the buffer can result in invalid nav data
     * being used.
     */
    n->overrun = true;
    return -2;
  }

  if (n->subframe_bit_index >= L1_NAV_MSG_SUBFRAME_BITS_LEN*32) {
    log_error("subframe bit index gone wild %d", (int)n->subframe_bit_index);
    return -22;
  }

  if (bit_val) {
    n->subframe_bits[n->subframe_bit_index >> 5] |= \
      1 << (31 - (n->subframe_bit_index & 0x1F));
  } else {
    /* Integrated correlation is negative, so bit is 0. */
    n->subframe_bits[n->subframe_bit_index >> 5] &= \
      ~(1 << (31 - (n->subframe_bit_index & 0x1F)));
  }

  n->subframe_bit_index++;
  if (n->subframe_bit_index == L1_NAV_MSG_SUBFRAME_BITS_LEN*32)
    n->subframe_bit_index = 0;

  /* Yo dawg, are we still looking for the preamble? */
  if (!n->subframe_start_index) {
    /* We're going to look for the preamble at a time 360 nav bits ago,
     * then again 60 nav bits ago. */
    #define SUBFRAME_START_BUFFER_OFFSET (L1_NAV_MSG_SUBFRAME_BITS_LEN*32 - 360)

    /* Check whether there's a preamble at the start of the circular
     * subframe_bits buffer. */
    u8 preamble_candidate = extract_word(n, n->subframe_bit_index + SUBFRAME_START_BUFFER_OFFSET, 8, 0);

    if (preamble_candidate == 0x8B) {
       n->subframe_start_index = n->subframe_bit_index + SUBFRAME_START_BUFFER_OFFSET + 1;
    }
    else if (preamble_candidate == 0x74) {
       n->subframe_start_index = -(n->subframe_bit_index + SUBFRAME_START_BUFFER_OFFSET + 1);
    }

    if (n->subframe_start_index) {
      // Looks like we found a preamble, but let's confirm.
      if (extract_word(n, 300, 8, 0) == 0x8B) {
        // There's another preamble in the following subframe.  Looks good so far.
        // Extract the TOW:
        unsigned int TOW_trunc = extract_word(n,30,17,extract_word(n,29,1,0));
        /* (bit 29 is D30* for the second word, where the TOW resides) */
        if (TOW_trunc < 7*24*60*10) {
          /* TOW in valid range */
          TOW_trunc++;  // Increment it, to see what we expect at the start of the next subframe
          if (TOW_trunc == 7*24*60*10)  // Handle end of week rollover
            TOW_trunc = 0;

          if (TOW_trunc == extract_word(n,330,17,extract_word(n,329,1,0))) {
            // We got two appropriately spaced preambles, and two matching TOW counts.  Pretty certain now.
            /* TODO: should still check parity? */
            // The TOW in the message is for the start of the NEXT subframe.
            // That is, 240 nav bits' time from now, since we are 60 nav bits into the second subframe that we recorded.
            if (TOW_trunc == 0)
              /* end-of-week special case */
              TOW_ms = 7*24*60*60*1000 - (300-60)*20;
            else
              TOW_ms = TOW_trunc * 6000 - (300-60)*20;
          }
        }
      }
      /* If we didn't find a matching pair of preambles + TOWs, this offset can't be right. Move on. */
      if (TOW_ms < 0)
        n->subframe_start_index = 0;
    }
  }
  return TOW_ms;
}


s32 nav_msg_update(nav_msg_t *n, s32 corr_prompt_real, u8 ms)
{
  if (n->l1_nav_msg != NULL) {
    return l1_nav_msg_update(n->l1_nav_msg, corr_prompt_real, ms);
  } else {
    return sbas_nav_msg_update(n->sbas_nav_msg, corr_prompt_real);
  }
}

/* Tests the parity of a L1 C/A NAV message word.
 * Inverts the data bits if necessary, and checks the parity.
 * Expects a word where MSB = D29*, bit 30 = D30*, bit 29 = D1, ... LSB = D30.
 *
 * \note This function may modify the value of `word`.
 *
 * References:
 *   -# ICD-GPS-200E Table 20-XIV
 *
 * \param word Pointer to word to check. Note, if D30* is set then the data
 *             bits in this word will be inverted in place.
 * \return 0 if the parity is correct,
 *         otherwise returns the number of the first incorrect parity bit.
 */
static u8 nav_parity(u32 *word)
{
  if (*word & 1<<30) { /* Inspect D30* */
    *word ^= 0x3FFFFFC0; /* D30* = 1, invert all the data bits! */
  }

  /* Check D25 */
  if (parity(*word & 0xBB1F34A0 /* 0b10111011000111110011010010100000 */)) {
    return 25;
  }
  /* Check D26 */
  if (parity(*word & 0x5D8F9A50 /* 0b01011101100011111001101001010000 */)) {
    return 26;
  }
  /* Check D27 */
  if (parity(*word & 0xAEC7CD08 /* 0b10101110110001111100110100001000 */)) {
    return 27;
  }
  /* Check D28 */
  if (parity(*word & 0x5763E684 /* 0b01010111011000111110011010000100 */)) {
    return 28;
  }
  /* Check D29 */
  if (parity(*word & 0x6BB1F342 /* 0b01101011101100011111001101000010 */)) {
    return 29;
  }
  /* Check D30 */
  if (parity(*word & 0x8B7A89C1 /* 0b10001011011110101000100111000001 */)) {
    return 30;
  }

  return 0;
}

bool subframe_ready(l1_nav_msg_t *n) {
  return (n->subframe_start_index != 0);
}

s8 process_subframe(l1_nav_msg_t *n, ephemeris_kepler_t *e) {
  // Check parity and parse out the ephemeris from the most recently received subframe

  if (!e) {
    log_error("process_subframe: CALLED WITH NULL ephemeris!");
    n->subframe_start_index = 0;  // Mark the subframe as processed
    n->next_subframe_id = 1;      // Make sure we start again next time
    return -1;
  }

  // First things first - check the parity, and invert bits if necessary.
  // process the data, skipping the first word, TLM, and starting with HOW

  /* Detect half cycle slip. */
  s8 prev_bit_polarity = n->bit_polarity;
  n->bit_polarity = (n->subframe_start_index > 0) ? BIT_POLARITY_NORMAL :
    BIT_POLARITY_INVERTED;
  if ((prev_bit_polarity != BIT_POLARITY_UNKNOWN)
      && (prev_bit_polarity != n->bit_polarity)) {
    log_error("PRN %02d Nav phase flip - half cycle slip detected, "
              "but not corrected", e->sid.prn+1);
    /* TODO: declare phase ambiguity to IAR */
  }

  /* Complain if buffer overrun */
  if (n->overrun) {
    log_error("PRN %02d nav_msg subframe buffer overrun!", e->sid.prn + 1);
    n->overrun = false;
  }

  /* Extract word 2, and the last two parity bits of word 1 */
  u32 sf_word2 = extract_word(n, 28, 32, 0);
  if (nav_parity(&sf_word2)) {
    log_info("PRN %02d subframe parity mismatch (word 2)", e->sid.prn + 1);
    n->subframe_start_index = 0;  // Mark the subframe as processed
    n->next_subframe_id = 1;      // Make sure we start again next time
    return -2;
  }

  u8 sf_id = sf_word2 >> 8 & 0x07;    // Which of 5 possible subframes is it?

  if (sf_id <= 3 && sf_id == n->next_subframe_id) {  // Is it the one that we want next?

    for (int w = 0; w < 8; w++) {   // For words 3..10
      n->frame_words[sf_id-1][w] = extract_word(n, 30*(w+2) - 2, 32, 0);    // Get the bits
      // MSBs are D29* and D30*.  LSBs are D1...D30
      if (nav_parity(&n->frame_words[sf_id-1][w])) {  // Check parity and invert bits if D30*
        log_info("PRN %02d subframe parity mismatch (word %d)", e->sid.prn + 1, w+3);
        n->next_subframe_id = 1;      // Make sure we start again next time
        n->subframe_start_index = 0;  // Mark the subframe as processed
        return -3;
      }
    }
    n->subframe_start_index = 0;  // Mark the subframe as processed
    n->next_subframe_id++;

    if (sf_id == 3) {
      // Got all of subframes 1 to 3
      n->next_subframe_id = 1;      // Make sure we start again next time

      // Now let's actually decode the ephemeris...
      decode_ephemeris(n->frame_words, e);

      return 1;

    }
  } else {  // didn't get the subframe that we want next
      n->next_subframe_id = 1;      // Make sure we start again next time
      n->subframe_start_index = 0;  // Mark the subframe as processed
  }

  return 0;

}
<|MERGE_RESOLUTION|>--- conflicted
+++ resolved
@@ -24,33 +24,36 @@
    strong signal (sync will take longer on a weak signal) */
 #define BITSYNC_THRES 22
 
-static void l1_nav_msg_init(l1_nav_msg_t *n)
+static void l1_legacy_nav_msg_init(l1_legacy_nav_msg_t *n)
 {
   /* Initialize the necessary parts of the nav message state structure. */
-  memset(n, 0, sizeof(l1_nav_msg_t));
+  memset(n, 0, sizeof(l1_legacy_nav_msg_t));
   n->bit_phase_ref = BITSYNC_UNSYNCED;
   n->next_subframe_id = 1;
   n->bit_polarity = BIT_POLARITY_UNKNOWN;
 }
 
-static void sbas_nav_msg_init(sbas_nav_msg_t *n)
+static void l1_sbas_nav_msg_init(l1_sbas_nav_msg_t *n)
 {
   /* Initialize the necessary parts of the nav message state structure. */
-  memset(n, 0, sizeof(sbas_nav_msg_t));
+  memset(n, 0, sizeof(l1_sbas_nav_msg_t));
   n->bit_phase = n->bit_phase_ref = 42;
   n->bit_polarity = BIT_POLARITY_UNKNOWN;
+  n->bit_count = 0;
 }
 
 void nav_msg_init(nav_msg_t *n)
 {
-  if (n->l1_nav_msg != NULL) {
-    l1_nav_msg_init(n->l1_nav_msg);
-  } else {
-    sbas_nav_msg_init(n->sbas_nav_msg);
-  }
-}
-
-static u32 extract_word(l1_nav_msg_t *n, u16 bit_index, u8 n_bits, u8 invert)
+  switch(n->type) {
+    case L1_LEGACY_NAV:
+      l1_legacy_nav_msg_init(n->l1_nav_msg);
+      break;
+    case L1_SBAS:
+      l1_sbas_nav_msg_init(n->sbas_nav_msg);
+  }
+}
+
+static u32 extract_word(l1_legacy_nav_msg_t *n, u16 bit_index, u8 n_bits, u8 invert)
 {
   /* Extract a word of n_bits length (n_bits <= 32) at position bit_index into
    * the subframe. Takes account of the offset stored in n, and the circular
@@ -93,7 +96,7 @@
 /* TODO: Bit synchronization that can operate with multi-ms integration times
    e.g. http://www.thinkmind.org/download.php?articleid=spacomm_2013_2_30_30070
  */
-static void l1_update_bit_sync(l1_nav_msg_t *n, s32 corr_prompt_real)
+static void l1_legacy_update_bit_sync(l1_legacy_nav_msg_t *n, s32 corr_prompt_real)
 {
   /* On 20th call:
      bit_phase = 0
@@ -165,62 +168,18 @@
   }
 }
 
-<<<<<<< HEAD
-static s32 sbas_nav_msg_update(sbas_nav_msg_t *n, s32 corr_prompt_real)
-{
-  /*
-  *Dump the nav bit, i.e. determine the sign of the correlation over the
-  *nav bit period.
-  */
+static s32 l1_sbas_nav_msg_update(l1_sbas_nav_msg_t *n, s32 corr_prompt_real)
+{
+   n->bit_count++;
+  if (n->bit_count%2 == 0)
+    return TOW_INVALID;
+
   bool bit_val = corr_prompt_real > 0;
-=======
-static void sbas_update_bit_sync(sbas_nav_msg_t *n, s32 corr_prompt_real)
-{
-  (void)corr_prompt_real;
-  n->bitsync_histogram[n->bit_phase] = n->bit_integrate;
-  if (n->bitsync_count < 2) {
-    n->bitsync_count++;
-    return;  /* That rolling accumulator is not valid yet */
-  }
-
-  if (n->bitsync_histogram[0] > n->bitsync_histogram[1]) {
-    n->bit_phase_ref = 0;
-  } else {
-    n->bit_phase_ref = 1;
-  }
-}
-
-static s32 sbas_nav_msg_update(sbas_nav_msg_t *n, s32 corr_prompt_real, u8 ms)
-{
-
-  n->bit_phase += ms;
-  n->bit_phase %= 2;
-  n->bit_integrate += corr_prompt_real;
-  /* Do we have bit phase lock yet? (Do we know which of the 20 possible PRN
-   * offsets corresponds to the nav bit edges?) */
-  if (n->bit_phase_ref == BITSYNC_UNSYNCED)
-    sbas_update_bit_sync(n, corr_prompt_real);
-
-  if (n->bit_phase != n->bit_phase_ref) {
-    /* Either we don't have bit phase lock, or this particular
-       integration is not aligned to a nav bit boundary. */
-    return TOW_INVALID;
-  }
-
-   /*
-    *Dump the nav bit, i.e. determine the sign of the correlation over the
-    *nav bit period.
-    */
-  bool bit_val = n->bit_integrate > 0;
-  /* Zero the accumulator for the next nav bit. */
-  n->bit_integrate = 0;
->>>>>>> 4e9d0648
-
   if (n->symbol_count < SBAS_NAVFLEN) {
     if (bit_val) {
-      n->symbols[n->symbol_count++] = '1';
+      n->symbols[n->symbol_count++] = 255;
     } else {
-      n->symbols[n->symbol_count++] = '0';
+      n->symbols[n->symbol_count++] = 0;
     }
   }
 
@@ -242,7 +201,7 @@
  * \return The GPS time of week in milliseconds of the current code phase
  *         rollover, or `TOW_INVALID` (-1) if unknown
  */
-static s32 l1_nav_msg_update(l1_nav_msg_t *n, s32 corr_prompt_real, u8 ms)
+static s32 l1_legacy_nav_msg_update(l1_legacy_nav_msg_t *n, s32 corr_prompt_real, u8 ms)
 {
   s32 TOW_ms = TOW_INVALID;
 
@@ -252,7 +211,7 @@
   /* Do we have bit phase lock yet? (Do we know which of the 20 possible PRN
    * offsets corresponds to the nav bit edges?) */
   if (n->bit_phase_ref == BITSYNC_UNSYNCED)
-    l1_update_bit_sync(n, corr_prompt_real);
+    l1_legacy_update_bit_sync(n, corr_prompt_real);
 
   if (n->bit_phase != n->bit_phase_ref) {
     /* Either we don't have bit phase lock, or this particular
@@ -354,11 +313,15 @@
 
 s32 nav_msg_update(nav_msg_t *n, s32 corr_prompt_real, u8 ms)
 {
-  if (n->l1_nav_msg != NULL) {
-    return l1_nav_msg_update(n->l1_nav_msg, corr_prompt_real, ms);
-  } else {
-    return sbas_nav_msg_update(n->sbas_nav_msg, corr_prompt_real);
-  }
+  switch (n->type) {
+    case L1_LEGACY_NAV:
+      return l1_legacy_nav_msg_update(n->l1_nav_msg, corr_prompt_real, ms);
+      break;
+    case L1_SBAS:
+      return l1_sbas_nav_msg_update(n->sbas_nav_msg, corr_prompt_real);
+  }
+
+  return TOW_INVALID;
 }
 
 /* Tests the parity of a L1 C/A NAV message word.
@@ -409,11 +372,11 @@
   return 0;
 }
 
-bool subframe_ready(l1_nav_msg_t *n) {
+bool subframe_ready(l1_legacy_nav_msg_t *n) {
   return (n->subframe_start_index != 0);
 }
 
-s8 process_subframe(l1_nav_msg_t *n, ephemeris_kepler_t *e) {
+s8 process_subframe(l1_legacy_nav_msg_t *n, ephemeris_kepler_t *e) {
   // Check parity and parse out the ephemeris from the most recently received subframe
 
   if (!e) {
