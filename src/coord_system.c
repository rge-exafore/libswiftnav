/*
 * Copyright (c) 2010 Swift Navigation Inc.
 * Contact: Fergus Noble <fergus@swift-nav.com>
 *
 * This source is subject to the license found in the file 'LICENSE' which must
 * be be distributed together with this source. All other rights reserved.
 *
 * THIS CODE AND INFORMATION IS PROVIDED "AS IS" WITHOUT WARRANTY OF ANY KIND,
 * EITHER EXPRESSED OR IMPLIED, INCLUDING BUT NOT LIMITED TO THE IMPLIED
 * WARRANTIES OF MERCHANTABILITY AND/OR FITNESS FOR A PARTICULAR PURPOSE.
 */

#include <math.h>

#include "linear_algebra.h"
#include "coord_system.h"

/** \defgroup coord_system Coordinate systems
 * Functions used for converting between various coordinate systems.
 * References:
 *   -# <a href="http://bit.ly/H3HY4t">NIMA Technical Report TR8350.2</a>,
 *      "Department of Defense World Geodetic System 1984, Its Definition and
 *      Relationships With Local Geodetic Systems", Third Edition
 *   -# <a href="http://bit.ly/GShyW1">WGS84 Implementation Manual</a>,
 *      Eurocontrol, Version 2.4.
 *   -# <a href="http://bit.ly/GP1XFJ">
 *      Datum Transformations of GPS Positions</a>, Application Note, u-blox ag.
 *   -# <a href="http://en.wikipedia.org/wiki/Geodetic_system">
 *      Geodetic system</a>. In Wikipedia, The Free Encyclopedia.
 *      Retrieved 00:47, March 26, 2012.
 * \{ */

/** Converts from WGS84 geodetic coordinates (latitude, longitude and height)
 * into WGS84 Earth Centered, Earth Fixed Cartesian (ECEF) coordinates
 * (X, Y and Z).
 *
 * Conversion from geodetic coordinates latitude, longitude and height
 * \f$(\phi, \lambda, h)\f$ into Cartesian coordinates \f$(X, Y, Z)\f$ can be
 * achieved with the following formulae:
 *
 * \f[ X = (N(\phi) + h) \cos{\phi}\cos{\lambda} \f]
 * \f[ Y = (N(\phi) + h) \cos{\phi}\sin{\lambda} \f]
 * \f[ Z = \left[(1-e^2)N(\phi) + h\right] \sin{\phi} \f]
 *
 * Where the 'radius of curvature', \f$ N(\phi) \f$, is defined as:
 *
 * \f[ N(\phi) = \frac{a}{\sqrt{1-e^2\sin^2 \phi}} \f]
 *
 * and \f$ a \f$ is the WGS84 semi-major axis and \f$ e \f$ is the WGS84
 * eccentricity. See \ref WGS84_params.
 *
 * \param llh  Geodetic coordinates to be converted, passed as
 *             [lat, lon, height] in [radians, radians, meters].
 * \param ecef Converted Cartesian coordinates are written into this array
 *             as [X, Y, Z], all in meters.
 */
void wgsllh2ecef(const double const llh[3], double ecef[3]) {
  double d = WGS84_E * sin(llh[0]);
  double N = WGS84_A / sqrt(1. - d*d);

  ecef[0] = (N + llh[2]) * cos(llh[0]) * cos(llh[1]);
  ecef[1] = (N + llh[2]) * cos(llh[0]) * sin(llh[1]);
  ecef[2] = ((1 - WGS84_E*WGS84_E)*N + llh[2]) * sin(llh[0]);
}

/** Converts from WGS84 Earth Centered, Earth Fixed (ECEF) Cartesian
 * coordinates (X, Y and Z) into WGS84 geodetic coordinates (latitude,
 * longitude and height).
 *
 * Conversion from Cartesian to geodetic coordinates is a much harder problem
 * than conversion from geodetic to Cartesian. There is no satisfactory closed
 * form solution but many different iterative approaches exist.
 *
 * Here we implement a relatively new algorithm due to Fukushima (2006) that is
 * very computationally efficient, not requiring any transcendental function
 * calls during iteration and very few divisions. It also exhibits cubic
 * convergence rates compared to the quadratic rate of convergence seen with
 * the more common algortihms based on the Newton-Raphson method.
 *
 * References:
 *   -# "A comparison of methods used in rectangular to Geodetic Coordinates
 *      Transformations", Burtch R. R. (2006), American Congress for Surveying
 *      and Mapping Annual Conference. Orlando, Florida.
 *   -# "Transformation from Cartesian to Geodetic Coordinates Accelerated by
 *      Halley’s Method", T. Fukushima (2006), Journal of Geodesy.
 *
 * \param ecef Cartesian coordinates to be converted, passed as [X, Y, Z],
 *             all in meters.
 * \param llh  Converted geodetic coordinates are written into this array as
 *             [lat, lon, height] in [radians, radians, meters].
 */
void wgsecef2llh(const double const ecef[3], double llh[3]) {
  /* Distance from polar axis. */
  const double p = sqrt(ecef[0]*ecef[0] + ecef[1]*ecef[1]);

  /* Compute longitude first, this can be done exactly. */
  if (p != 0)
    llh[1] = atan2(ecef[1], ecef[0]);
  else
    llh[1] = 0;

  /* If we are close to the pole then convergence is very slow, treat this is a
   * special case. */
  if (p < WGS84_A*1e-16) {
    llh[0] = copysign(M_PI_2, ecef[2]);
    llh[2] = fabs(ecef[2]) - WGS84_B;
    return;
  }

  /* Caluclate some other constants as defined in the Fukushima paper. */
  const double P = p / WGS84_A;
  const double e_c = sqrt(1. - WGS84_E*WGS84_E);
  const double Z = fabs(ecef[2]) * e_c / WGS84_A;

  /* Initial values for S and C correspond to a zero height solution. */
  double S = Z;
  double C = e_c * P;

  /* Neither S nor C can be negative on the first iteration so
   * starting prev = -1 will not cause and early exit. */
  double prev_C = -1;
  double prev_S = -1;

  double A_n, B_n, D_n, F_n;

  /* Iterate a maximum of 10 times. This should be way more than enough for all
   * sane inputs */
  for (int i=0; i<10; i++)
  {
    /* Calculate some intermmediate variables used in the update step based on
     * the current state. */
    A_n = sqrt(S*S + C*C);
    D_n = Z*A_n*A_n*A_n + WGS84_E*WGS84_E*S*S*S;
    F_n = P*A_n*A_n*A_n - WGS84_E*WGS84_E*C*C*C;
    B_n = 1.5*WGS84_E*S*C*C*(A_n*(P*S - Z*C) - WGS84_E*S*C);

    /* Update step. */
    S = D_n*F_n - B_n*S;
    C = F_n*F_n - B_n*C;

    /* The original algorithm as presented in the paper by Fukushima has a
     * problem with numerical stability. S and C can grow very large or small
     * and over or underflow a double. In the paper this is acknowledged and
     * the proposed resolution is to non-dimensionalise the equations for S and
     * C. However, this does not completely solve the problem. The author caps
     * the solution to only a couple of iterations and in this period over or
     * underflow is unlikely but as we require a bit more precision and hence
     * more iterations so this is still a concern for us.
     *
     * As the only thing that is important is the ratio T = S/C, my solution is
     * to divide both S and C by either S or C. The scaling is chosen such that
     * one of S or C is scaled to unity whilst the other is scaled to a value
     * less than one. By dividing by the larger of S or C we ensure that we do
     * not divide by zero as only one of S or C should ever be zero.
     *
     * This incurs an extra division each iteration which the author was
     * explicityl trying to avoid and it may be that this solution is just
     * reverting back to the method of iterating on T directly, perhaps this
     * bears more thought?
     */

    if (S > C) {
      C = C / S;
      S = 1;
    } else {
      S = S / C;
      C = 1;
    }

    /* Check for convergence and exit early if we have converged. */
    if (fabs(S - prev_S) < 1e-16 && fabs(C - prev_C) < 1e-16) {
      break;
    } else {
      prev_S = S;
      prev_C = C;
    }
  }

  A_n = sqrt(S*S + C*C);
  llh[0] = copysign(1.0, ecef[2]) * atan(S / (e_c*C));
  llh[2] = (p*e_c*C + fabs(ecef[2])*S - WGS84_A*e_c*A_n) / sqrt(e_c*e_c*C*C + S*S);
}

/** Helper function which populates a provided 3x3 matrix with the
 * appropriate rotation matrix to transform from ECEF to NED coordinates,
 * given the provided ECEF reference vector.
 *
 * \param ref_ecef Cartesian coordinates of reference vector, passed as 
 *                 [X, Y, Z], all in meters.
 * \param M        3x3 matrix to be populated with rotation matrix.
 */ 
static void ecef2ned_matrix(const double ref_ecef[3], double M[3][3]) {
  double ref_el, ref_az;
  double tempd;
  double sin_el, cos_el, sin_az, cos_az;

  /* Convert reference point to spherical earth centered coordinates. */
  tempd = sqrt(ref_ecef[0]*ref_ecef[0] + ref_ecef[1]*ref_ecef[1]);
  ref_el = atan2(ref_ecef[2], tempd);
  ref_az = atan2(ref_ecef[1], ref_ecef[0]);
  sin_el = sin(ref_el);
  cos_el = cos(ref_el);
  sin_az = sin(ref_az);
  cos_az = cos(ref_az);

  M[0][0] = -sin_el * cos_az;
  M[0][1] = -sin_el * sin_az;
  M[0][2] = cos_el;
  M[1][0] = -sin_az;
  M[1][1] = cos_az;
  M[1][2] = 0.0;
  M[2][0] = cos_el * cos_az;
  M[2][1] = cos_el * sin_az;
  M[2][2] = sin_el;
}


/** Converts a vector in WGS84 Earth Centered, Earth Fixed (ECEF) Cartesian
 * coordinates to the local North, East, Down (NED) frame of a reference point,
 * also given in WGS84 ECEF coordinates.
 *
 * Note, this function only \e rotates the ECEF vector into the NED frame of
 * the reference point, as would be appropriate for e.g. a velocity vector. To
 * determine the distance between the point and the reference point in the NED
 * frame of the reference point, see \ref wgsecef2ned_d.
 *
 * \see wgsecef2ned_d.
 *
 * \param ecef      Cartesian coordinates of the point, passed as [X, Y, Z],
 *                  all in meters.
 * \param ref_ecef  Cartesian coordinates of the reference point, passed as
 *                  [X, Y, Z], all in meters.
 * \param ned       The North, East, Down vector is written into this array as
 *                  [N, E, D], all in meters.
 */
void wgsecef2ned(const double ecef[3], const double ref_ecef[3],
                 double ned[3]) {
  double M[3][3];
<<<<<<< HEAD
  ecef2ned_matrix(ref_ecef, M);
  matrix_multiply(3, 3, 1, (double *)M, ecef, ned);
=======
  double ref_el, ref_az;
  double tempd;

  /* Convert reference point to spherical earth centered coordinates. */
  tempd = sqrt(ref_ecef[0]*ref_ecef[0] + ref_ecef[1]*ref_ecef[1]);
  ref_el = atan2(ref_ecef[2], tempd);
  ref_az = atan2(ref_ecef[1], ref_ecef[0]);

  /* TODO: I think this could be rewritten so it doesn't use trig function
   * calls. Also we have functions for multiplying matricies... */

  M[0][0] = -sin(ref_el) * cos(ref_az);
  M[0][1] = -sin(ref_el) * sin(ref_az);
  M[0][2] = cos(ref_el);
  M[1][0] = -sin(ref_az);
  M[1][1] = cos(ref_az);
  M[1][2] = 0.0;
  M[2][0] = cos(ref_el) * cos(ref_az);
  M[2][1] = cos(ref_el) * sin(ref_az);
  M[2][2] = sin(ref_el);

  ned[0] = M[0][0]*ecef[0] + M[0][1]*ecef[1] + M[0][2]*ecef[2];
  ned[1] = M[1][0]*ecef[0] + M[1][1]*ecef[1] + M[1][2]*ecef[2];
  ned[2] = -(M[2][0]*ecef[0] + M[2][1]*ecef[1] + M[2][2]*ecef[2]);
>>>>>>> 60df00bd
}

/** Returns the vector \e to a point given in WGS84 Earth Centered, Earth Fixed
 * (ECEF) Cartesian coordinates \e from a reference point, also given in WGS84
 * ECEF coordinates, in the local North, East, Down (NED) frame of the
 * reference point.
 *
 * \see wgsecef2ned.
 *
 * \param ecef      Cartesian coordinates of the point, passed as [X, Y, Z],
 *                  all in meters.
 * \param ref_ecef  Cartesian coordinates of the reference point, passed as
 *                  [X, Y, Z], all in meters.
 * \param ned       The North, East, Down vector is written into this array as
 *                  [N, E, D], all in meters.
 */
void wgsecef2ned_d(const double ecef[3], const double ref_ecef[3],
                   double ned[3]) {
  double tempv[3];
  vector_subtract(3, ecef, ref_ecef, tempv);
  wgsecef2ned(tempv, ref_ecef, ned);
}


/** Converts a vector in WGS84 Earth Centered, Earth Fixed (ECEF) Cartesian
 * coordinates to the local North, East, Down (NED) frame of a reference point,
 * also given in WGS84 ECEF coordinates.
 *
 * Note, this function only \e rotates the NED vector into the ECEF frame, as 
 * would be appropriate for e.g. a velocity vector. To pass an NED position in 
 * the reference frame of the NED, see \ref wgsned2ecef_d.
 *
 * \see wgsned2ecef_d.
 *
 * \param ned       The North, East, Down vector is passed as [N, E, D], all in 
 *                  meters.
 * \param ref_ecef  Cartesian coordinates of the reference point, passed as
 *                  [X, Y, Z], all in meters.
 * \param ecef      Cartesian coordinates of the point written into this array,
 *                  [X, Y, Z], all in meters.
 */
void wgsned2ecef(const double ned[3], const double ref_ecef[3],
                 double ecef[3]) {
  double M[3][3], M_transpose[3][3];
  ecef2ned_matrix(ref_ecef, M);
  matrix_transpose(3, 3, (double *)M, (double *)M_transpose);
  matrix_multiply(3, 3, 1, (double *)M_transpose, ned, ecef);
}

/** For a point given in the local North, East, Down (NED) frame of a provided
 * ECEF reference point, return the vector to that point in ECEF coordinates.
 *
 * \see wgsned2ecef.
 *
 * \param ned       The North, East, Down vector is passed as [N, E, D], all in 
 *                  meters.
 * \param ref_ecef  Cartesian coordinates of the reference point, passed as
 *                  [X, Y, Z], all in meters.
 * \param ecef      Cartesian coordinates of the point written into this array,
 *                  [X, Y, Z], all in meters.
 */
void wgsned2ecef_d(const double ned[3], const double ref_ecef[3],
                   double ecef[3]) {
  double tempv[3];
  wgsned2ecef(ned, ref_ecef, tempv);
  vector_add(3, tempv, ref_ecef, ecef);
}


/** Determine the azimuth and elevation of a point in WGS84 Earth Centered,
 * Earth Fixed (ECEF) Cartesian coordinates from a reference point given in
 * WGS84 ECEF coordinates.
 *
 * First the vector between the points is converted into the local North, East,
 * Down frame of the reference point. Then we can directly calculate the
 * azimuth and elevation.
 *
 * \param ecef      Cartesian coordinates of the point, passed as [X, Y, Z],
 *                  all in meters.
 * \param ref_ecef  Cartesian coordinates of the reference point from which the
 *                  azimuth and elevation is to be determined, passed as
 *                  [X, Y, Z], all in meters.
 * \param azimuth   Pointer to where to store the calculated azimuth output.
 * \param elevation Pointer to where to store the calculated elevation output.
 */
void wgsecef2azel(const double ecef[3], const double ref_ecef[3],
                  double* azimuth, double* elevation) {
  double ned[3];

  /* Calculate the vector from the reference point in the local North, East,
   * Down frame of the reference point. */
  wgsecef2ned_d(ecef, ref_ecef, ned);

  *azimuth = atan2(ned[1], ned[0]);
  /* atan2 returns angle in range [-pi, pi], usually azimuth is defined in the
   * range [0, 2pi]. */
  if (*azimuth < 0)
    *azimuth += 2*M_PI;

  *elevation = asin(-ned[2]/vector_norm(3, ned));
}

/** \} */
<|MERGE_RESOLUTION|>--- conflicted
+++ resolved
@@ -236,35 +236,9 @@
 void wgsecef2ned(const double ecef[3], const double ref_ecef[3],
                  double ned[3]) {
   double M[3][3];
-<<<<<<< HEAD
+
   ecef2ned_matrix(ref_ecef, M);
   matrix_multiply(3, 3, 1, (double *)M, ecef, ned);
-=======
-  double ref_el, ref_az;
-  double tempd;
-
-  /* Convert reference point to spherical earth centered coordinates. */
-  tempd = sqrt(ref_ecef[0]*ref_ecef[0] + ref_ecef[1]*ref_ecef[1]);
-  ref_el = atan2(ref_ecef[2], tempd);
-  ref_az = atan2(ref_ecef[1], ref_ecef[0]);
-
-  /* TODO: I think this could be rewritten so it doesn't use trig function
-   * calls. Also we have functions for multiplying matricies... */
-
-  M[0][0] = -sin(ref_el) * cos(ref_az);
-  M[0][1] = -sin(ref_el) * sin(ref_az);
-  M[0][2] = cos(ref_el);
-  M[1][0] = -sin(ref_az);
-  M[1][1] = cos(ref_az);
-  M[1][2] = 0.0;
-  M[2][0] = cos(ref_el) * cos(ref_az);
-  M[2][1] = cos(ref_el) * sin(ref_az);
-  M[2][2] = sin(ref_el);
-
-  ned[0] = M[0][0]*ecef[0] + M[0][1]*ecef[1] + M[0][2]*ecef[2];
-  ned[1] = M[1][0]*ecef[0] + M[1][1]*ecef[1] + M[1][2]*ecef[2];
-  ned[2] = -(M[2][0]*ecef[0] + M[2][1]*ecef[1] + M[2][2]*ecef[2]);
->>>>>>> 60df00bd
 }
 
 /** Returns the vector \e to a point given in WGS84 Earth Centered, Earth Fixed
