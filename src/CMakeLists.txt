--- conflicted
+++ resolved
@@ -30,12 +30,9 @@
   float_kf.c
   stupid_filter.c
   single_diff.c
-<<<<<<< HEAD
   dgnss_management.c
   sats_management.c
-=======
   memory_pool.c
->>>>>>> e8e698de
 )
 
 add_library(swiftnav-static STATIC ${libswiftnav_SRCS})
