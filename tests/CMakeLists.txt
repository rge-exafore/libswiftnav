--- conflicted
+++ resolved
@@ -20,11 +20,7 @@
       check_main.c
       check_utils.c
 
-<<<<<<< HEAD
       check_single_diff.c
-      check_float_kf.c
-=======
->>>>>>> 8a912ddc
       check_edc.c
       check_bits.c
       check_memory_pool.c
